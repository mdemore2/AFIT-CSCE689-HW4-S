--- conflicted
+++ resolved
@@ -1,56 +1,3 @@
-<<<<<<< HEAD
-#ifndef ANTENNASIM_H
-#define ANTENNASIM_H
-
-#include <list>
-#include <unistd.h>
-#include "exceptions.h"
-#include "DronePlotDB.h"
-
-// Simulates an antenna receiving drone information and populates the DronePlotDB class as it "receives"
-// information. 
-//
-// Students should not change anything with this class
-
-class AntennaSim 
-{
-public:
-   AntennaSim(DronePlotDB &dpdb, const char *source_filename, float time_mult,
-               int verbosity);
-   virtual ~AntennaSim();
-
-   // Load the data that will be fed to the accessible DB to simulate drone updates
-   void loadSourceDB(const char *filename);
-
-   // Run the simulation (usually in a thread)
-   void simulate();
-
-   // Terminate the simulation (and probably exit the thread)
-   void terminate() { _exiting = true; };
-
-   // Are we in the process of exiting the simulation?
-   bool isExiting() { return _exiting; };
-
-private:
-   
-   double getAdjustedTime();
-
-   // Simulation checks periodically to know when to exit the thread
-   bool _exiting;
-
-   DronePlotDB &_to_db;
-   DronePlotDB _source_db;
-
-   float _time_mult;
-   int _time_offset;
-   int _verbosity;
- 
-   time_t _start_time;
-};
-
-
-#endif
-=======
 #ifndef ANTENNASIM_H
 #define ANTENNASIM_H
 
@@ -103,5 +50,4 @@
 };
 
 
-#endif
->>>>>>> a232c5ba
+#endif