<<<<<<< HEAD
#include <stdexcept>
#include <strings.h>
#include <cstring>
#include <unistd.h>
#include <iostream>
#include <sstream>
#include <fstream>
#include <iomanip>

#include "DronePlotDB.h"
#include "strfuncts.h"
#include "FileDesc.h"


// Short compare function for database sort by timestamp
bool compare_plot(const DronePlot &pp1, const DronePlot &pp2) {
   return (pp1.timestamp < pp2.timestamp);
}

/*****************************************************************************************
 * DronePlot - Constructor for a drone plot object, default initializers
 *****************************************************************************************/
DronePlot::DronePlot():
               drone_id(-1),
               node_id(-1),
               timestamp(0),
               latitude(0.0),
               longitude(0.0),
               _flags(0)
{
   
}

/*****************************************************************************************
 * DronePlot - Constructor for a drone plot object, initialized by parameters
 *****************************************************************************************/

DronePlot::DronePlot(int in_droneid, int in_nodeid, int in_timestamp, float in_latitude, float in_longitude):
               drone_id(in_droneid),
               node_id(in_nodeid),
               timestamp(in_timestamp),
               latitude(in_latitude),
               longitude(in_longitude),
               _flags(0)
{

}

DronePlot::~DronePlot() {

}

/*****************************************************************************************
 * getDataSize - returns the total size in bytes of all data stored in this object, minus
 *               the flags data. Helpful when reserving space in the vector to improve
 *               serialization efficiency.
 *****************************************************************************************/
size_t DronePlot::getDataSize() {

   return sizeof(drone_id) + sizeof(node_id) + sizeof(timestamp) + sizeof(latitude) +
                     sizeof(longitude);
}

/*****************************************************************************************
 * serialize - converts the data in this object into a series of binary data and stores the
 *             bytes in a vector buffer
 *
 *    Params:  buf - the vector to store the data in--in the following order:
 *             drone_id, node_id, timestamp, latitude, longitude (flags not serialized)
 *             Note: does not clear the vector, merely adds to the end.
 *****************************************************************************************/
void DronePlot::serialize(std::vector<uint8_t> &buf) {

   uint8_t *dataptrs[5] = { (uint8_t *) &drone_id,
                            (uint8_t *) &node_id,
                            (uint8_t *) &timestamp,
                            (uint8_t *) &latitude,
                            (uint8_t *) &longitude };
   uint8_t sizes[5] = {sizeof(drone_id), sizeof(node_id), sizeof(timestamp), 
                       sizeof(latitude), sizeof(longitude)};

   if (drone_id == 0)
      throw std::runtime_error("Die");
   // Loop through all our data variables and their sizes, and push to vector byte by byte
   for (unsigned int i=0; i<5; i++) { 
      for (unsigned int j=0; j < sizes[i]; j++, dataptrs[i]++)
      {  
         buf.push_back(*dataptrs[i]);
      }
   }
}

/*****************************************************************************************
 * deserialize - retrieves the data from a vector for this object and loads it into this
 *               DronePlot object's attributes in order
 *
 *    Params:  buf - the vector to load the data in--in the following order:
 *                drone_id, node_id, timestamp, latitude, longitude (flags not serialized)
 *                Note: does not clear the vector, merely adds to the end.
 *             start_pt - the vector index to start reading data
 *
 *    Throws: runtime_error - vector is not large enough--ran out of data
 *****************************************************************************************/

void DronePlot::deserialize(std::vector<uint8_t> &buf, unsigned int start_pt) {
   uint8_t *dataptrs[5] = { (uint8_t *) &drone_id,
                            (uint8_t *) &node_id,
                            (uint8_t *) &timestamp,
                            (uint8_t *) &latitude,
                            (uint8_t *) &longitude };
   uint8_t sizes[5] = {sizeof(drone_id), sizeof(node_id), sizeof(timestamp),
                       sizeof(latitude), sizeof(longitude)};

   // Loop through all our data variables and their sizes, and read in the data
   unsigned int vpos = start_pt;
   for (unsigned int i=0; i<5; i++) {
      for (unsigned int j=0; j < sizes[i]; j++, dataptrs[i]++){
         if (vpos > buf.size())
            throw std::runtime_error("DronePlot deserialize ran out of data in vector buffer prematurely");
         *dataptrs[i] = buf[vpos++];
      }
   }

}

/*****************************************************************************************
 * readCSV - Populates this drone entry from a csv string
 *
 *    Returns: -1 for failure, 0 otherwise
 *****************************************************************************************/
int DronePlot::readCSV(std::string &buf) {
      std::string::size_type commapos;
      std::string data;
      unsigned int startpos = 0;

      // Loop and get the first four data points
      for (unsigned int i=0; i<4; i++) {

         // Find the next comma
         commapos = buf.find(",", startpos);
         if (commapos == std::string::npos)
            return -1;

         // Get the substring of our target variable
         data = buf.substr(startpos, commapos-startpos);

         // Now load the data
         switch (i) {
         case 0:
            drone_id = std::stoi(data);
            break;
         case 1:
            node_id = std::stoi(data);
            break;
         case 2:
            timestamp = (time_t) std::stoi(data);
            break;
         case 3:
            latitude = std::stof(data);
            break;
         default:
            throw std::runtime_error("This should not have happened");
            break;
         }
         startpos = commapos + 1;
      }

      // Now get the final float
      data = buf.substr(startpos, buf.size());
      longitude = std::stof(data);

      return 0;
}

/*****************************************************************************************
 * writeCSV - writes this drone entry into a CSV entry (storing in buf)
 *
 *****************************************************************************************/
void DronePlot::writeCSV(std::string &buf) {
   std::stringstream tmpbuf;

   tmpbuf << drone_id << "," << node_id << "," << timestamp << "," << std::setprecision(10) << latitude << "," <<
                                                                      longitude << "\n";
   buf = tmpbuf.str();
}

/*****************************************************************************************
 * setFlags - turns on the indicated flags
 * clrFlags - disables the indicated flags
 * isFlagSet - returns true if the flag is set
 *
 *    Params: flags - a bit mask to indicate the desired flag, using defines.
 *                   so: clrFlags(DBFLAG_SYNCD);
 *****************************************************************************************/

void DronePlot::setFlags(unsigned short flags) {
   _flags |= flags;
}

void DronePlot::clrFlags(unsigned short flags) {
   _flags &= ~flags;
}

/*bool DronePlot::isFlagSet(unsigned short flags) {
   return (bool) _flags & flags;
}*/
bool DronePlot::isFlagSet(unsigned short flags) {
   return (bool) (_flags & flags);
}

/*****************************************************************************************
 * DronePlotDB - Constructor, currently initializes the mutex only
 *
 *****************************************************************************************/
DronePlotDB::DronePlotDB() {

   // Initialize our mutex for thread protection
   pthread_mutex_init(&_mutex, NULL);
}

// No behavior for destructor yet
DronePlotDB::~DronePlotDB() {

}


/*****************************************************************************************
 * addPlot - Adds a plot object at the end of the doubly-linked list
 *
 *    Params:  drone_id - the unique integer ID of this particular drone
 *             node_id - the unique integer ID of the receiving site
 *             timestamp - the plot's time in seconds
 *             latitude - floating point latitude coordinate of this plot point
 *             longitude - floating point longitude coordinate of this plot point
 *             
 *****************************************************************************************/

void DronePlotDB::addPlot(int drone_id, int node_id, time_t timestamp, float latitude, float longitude) {
   // First lock the mutex (blocking)
   pthread_mutex_lock(&_mutex);

   _dbdata.emplace_back(drone_id, node_id, timestamp, latitude, longitude);

   // Unlock the mutex before we exit
   pthread_mutex_unlock(&_mutex);
}

/*****************************************************************************************
 * loadCSVFile - loads in a CSV file containing the plot entries in the right order. The
 *               order should be (no spaces around commas):
 *               drone_id,node_id,timestamp,latitude,longitude
 *
 *    Params:  filename - the path/filename of the CSV file to load
 *
 *    Returns: -1 if there was an issue reading the file, otherwise num read in
 *
 *****************************************************************************************/

int DronePlotDB::loadCSVFile(const char *filename) {

   std::ifstream cfile;

   // Open our file stream with default read settings
   cfile.open(filename);
   if (cfile.fail())
      return -1;
   
   // Get line by line, parsing out our data
   std::string buf, data;
   int count = 0;
   std::list<DronePlot>::iterator newplot;
  
   while (!cfile.eof()) {
      std::getline(cfile, buf);

      if (buf.size() == 0)
         continue;
      
      // Add this to the end and get an iterator pointing to it
      _dbdata.emplace_back(-1, -1, 0, 0.0, 0.0);
      newplot = _dbdata.end();
      newplot--;

      if (newplot->readCSV(buf) == -1)
         return -1;

      // Add it to the database 
      count++;
   }
   cfile.close();
   return count;
}

/*****************************************************************************************
 * writeCSVFile - writes the database in order to a CSV text file. The order is:
 *               drone_id,node_id,timestamp,latitude,longitude
 *
 *    Params:  filename - the path/filename of the CSV file to write to
 *
 *    Returns: -1 if there was an issue reading the file, otherwise num read in
 *
 *****************************************************************************************/

int DronePlotDB::writeCSVFile(const char *filename) {
   std::ofstream cfile;
   int count = 0;

   cfile.open(filename);
   if (cfile.fail())
      return -1;

   std::string buf;
   std::list<DronePlot>::iterator lptr = _dbdata.begin();
   for ( ; lptr != _dbdata.end(); lptr++) {
      lptr->writeCSV(buf);
      cfile << buf;
      count++;
   }

   cfile.close();
   return count; 
}


/*****************************************************************************************
 * writeBinaryFile - writes the contents of the database to a file in raw binary form with
 *                   no newlines
 *
 *    Params:  filename - the path/filename of the output file
 *
 *    Returns: -1 if there was an issue opening the file, otherwise num written out
 *
 *****************************************************************************************/

int DronePlotDB::writeBinaryFile(const char *filename) {
   FileFD outfile(filename);
   int count = 0;

   if (!outfile.openFile(FileFD::writefd, true))
      return -1;

   // Prep our vector that will be storing our plotpt data with exactly the right size
   std::vector<uint8_t> plot;
   unsigned int ppsize = DronePlot::getDataSize() * _dbdata.size();
   plot.reserve(ppsize);

   // Loop through all data points and write them to our binary vector
   std::list<DronePlot>::iterator lptr = _dbdata.begin();
   for ( ; lptr != _dbdata.end(); lptr++) {
      lptr->serialize(plot);

      count++;
   }
   // Write it to a file
   std::cout << "Writing count: " << plot.size() << "\n";
   outfile.writeBytes<uint8_t>(plot);

   return count;
}

/*****************************************************************************************
 * loadBinaryFile - reads the contents of a binary dump of the data into the database
 *
 *    Params:  filename - the path/filename of the input file
 *
 *    Returns: -1 if there was an issue opening the file, otherwise num read in 
 *
 *****************************************************************************************/

int DronePlotDB::loadBinaryFile(const char *filename) {
   std::vector<uint8_t> buf;
   std::list<DronePlot>::iterator dptr;

   FileFD infile(filename);
   int count = 0;

   if (!infile.openFile(FileFD::readfd))
      return -1;

   // Loop through grabbing the bytes of each plotpt
   unsigned int size = 0;
   unsigned int ppsize = DronePlot::getDataSize();
   while ((size = infile.readBytes<uint8_t>(buf, ppsize)) == ppsize) {
      _dbdata.emplace_back();
      dptr = _dbdata.end();
      dptr--;

      // Deserialize
      dptr->deserialize(buf);
      buf.clear();

      count++;
   }
   
   // Final read should be size = 0 or this may be a corrupted file
   if (size != 0) {
      return -1;
   }

   infile.closeFD();
   return count; 
}

/*****************************************************************************************
 * popFront - removes the front element from the database 
 *
 *    Note: this locks the mutex and may block if it is already locked.
 *
 *****************************************************************************************/

void DronePlotDB::popFront() {
   // First lock the mutex (blocking)
   pthread_mutex_lock(&_mutex);

   _dbdata.pop_front();

   // Unlock the mutex before we exit
   pthread_mutex_unlock(&_mutex);
}

/*****************************************************************************************
 * erase - removes the DronePlot at the specified index
 *
 *    Warning: this has up to linear time speed--better to use iterators when possible
 *
 *    Note: this locks the mutex and may block if it is already locked.
 *
 *****************************************************************************************/

void DronePlotDB::erase(unsigned int i) {
   // First lock the mutex (blocking)
   pthread_mutex_lock(&_mutex);

   if (i > _dbdata.size())
      throw std::runtime_error("erase function called with index out of scope for std::list.");

   std::list<DronePlot>::iterator diter = _dbdata.begin();
   for (unsigned int x=0; x<i; x++, diter++);

   _dbdata.erase(diter);


   // Unlock the mutex before we exit
   pthread_mutex_unlock(&_mutex);
}

/*****************************************************************************************
 * erase - removes the DronePlot at the location pointed to by the iterator
 *
 *    Returns: an iterator pointing to the next element in the list
 *
 *    Note: this locks the mutex and may block if it is already locked.
 *
 *****************************************************************************************/
/*std::list<DronePlot>::iterator DronePlotDB::erase(std::list<DronePlot>::iterator dptr) {
   // First lock the mutex (blocking)
   pthread_mutex_lock(&_mutex);

   return _dbdata.erase(dptr);

   // Unlock the mutex before we exit
   pthread_mutex_unlock(&_mutex);

}*/
std::list<DronePlot>::iterator DronePlotDB::erase(std::list<DronePlot>::iterator dptr) {
   pthread_mutex_lock(&_mutex);
   auto it = _dbdata.erase(dptr);
   pthread_mutex_unlock(&_mutex);
   return it;
}

// Removes all of a particular node (not for student use)
void DronePlotDB::removeNodeID(unsigned int node_id) {
   pthread_mutex_lock(&_mutex);

   auto del_iter = _dbdata.begin();
   while (del_iter != _dbdata.end()) {
      if (del_iter->node_id == node_id)
         del_iter = _dbdata.erase(del_iter);
      else
         del_iter++;
   }

   pthread_mutex_unlock(&_mutex);
}

/*****************************************************************************************
 * sortByTime - sort the database from earliest timestamp to latest
 *
 *       Used by the simulator--students should not need to use this
 *****************************************************************************************/
void DronePlotDB::sortByTime() {
   pthread_mutex_lock(&_mutex);

   _dbdata.sort(compare_plot);

   pthread_mutex_unlock(&_mutex);
}

/*****************************************************************************************
 * clear - removes all the drone data from this class
 *****************************************************************************************/

void DronePlotDB::clear() {
   _dbdata.clear();
}


=======
#include <stdexcept>
#include <strings.h>
#include <cstring>
#include <unistd.h>
#include <iostream>
#include <sstream>
#include <fstream>
#include <iomanip>

#include "DronePlotDB.h"
#include "strfuncts.h"
#include "FileDesc.h"


// Short compare function for database sort by timestamp
bool compare_plot(const DronePlot &pp1, const DronePlot &pp2) {
   return (pp1.timestamp < pp2.timestamp);
}

/*****************************************************************************************
 * DronePlot - Constructor for a drone plot object, default initializers
 *****************************************************************************************/
DronePlot::DronePlot():
               drone_id(-1),
               node_id(-1),
               timestamp(0),
               latitude(0.0),
               longitude(0.0),
               _flags(0)
{
   
}

/*****************************************************************************************
 * DronePlot - Constructor for a drone plot object, initialized by parameters
 *****************************************************************************************/

DronePlot::DronePlot(int in_droneid, int in_nodeid, int in_timestamp, float in_latitude, float in_longitude):
               drone_id(in_droneid),
               node_id(in_nodeid),
               timestamp(in_timestamp),
               latitude(in_latitude),
               longitude(in_longitude),
               _flags(0)
{

}

DronePlot::~DronePlot() {

}

/*****************************************************************************************
 * getDataSize - returns the total size in bytes of all data stored in this object, minus
 *               the flags data. Helpful when reserving space in the vector to improve
 *               serialization efficiency.
 *****************************************************************************************/
size_t DronePlot::getDataSize() {

   return sizeof(drone_id) + sizeof(node_id) + sizeof(timestamp) + sizeof(latitude) +
                     sizeof(longitude);
}

/*****************************************************************************************
 * serialize - converts the data in this object into a series of binary data and stores the
 *             bytes in a vector buffer
 *
 *    Params:  buf - the vector to store the data in--in the following order:
 *             drone_id, node_id, timestamp, latitude, longitude (flags not serialized)
 *             Note: does not clear the vector, merely adds to the end.
 *****************************************************************************************/
void DronePlot::serialize(std::vector<uint8_t> &buf) {

   uint8_t *dataptrs[5] = { (uint8_t *) &drone_id,
                            (uint8_t *) &node_id,
                            (uint8_t *) &timestamp,
                            (uint8_t *) &latitude,
                            (uint8_t *) &longitude };
   uint8_t sizes[5] = {sizeof(drone_id), sizeof(node_id), sizeof(timestamp), 
                       sizeof(latitude), sizeof(longitude)};

   if (drone_id == 0)
      throw std::runtime_error("Die");
   // Loop through all our data variables and their sizes, and push to vector byte by byte
   for (unsigned int i=0; i<5; i++) { 
      for (unsigned int j=0; j < sizes[i]; j++, dataptrs[i]++)
      {  
         buf.push_back(*dataptrs[i]);
      }
   }
}

/*****************************************************************************************
 * deserialize - retrieves the data from a vector for this object and loads it into this
 *               DronePlot object's attributes in order
 *
 *    Params:  buf - the vector to load the data in--in the following order:
 *                drone_id, node_id, timestamp, latitude, longitude (flags not serialized)
 *                Note: does not clear the vector, merely adds to the end.
 *             start_pt - the vector index to start reading data
 *
 *    Throws: runtime_error - vector is not large enough--ran out of data
 *****************************************************************************************/

void DronePlot::deserialize(std::vector<uint8_t> &buf, unsigned int start_pt) {
   uint8_t *dataptrs[5] = { (uint8_t *) &drone_id,
                            (uint8_t *) &node_id,
                            (uint8_t *) &timestamp,
                            (uint8_t *) &latitude,
                            (uint8_t *) &longitude };
   uint8_t sizes[5] = {sizeof(drone_id), sizeof(node_id), sizeof(timestamp),
                       sizeof(latitude), sizeof(longitude)};

   // Loop through all our data variables and their sizes, and read in the data
   unsigned int vpos = start_pt;
   for (unsigned int i=0; i<5; i++) {
      for (unsigned int j=0; j < sizes[i]; j++, dataptrs[i]++){
         if (vpos > buf.size())
            throw std::runtime_error("DronePlot deserialize ran out of data in vector buffer prematurely");
         *dataptrs[i] = buf[vpos++];
      }
   }

}

/*****************************************************************************************
 * readCSV - Populates this drone entry from a csv string
 *
 *    Returns: -1 for failure, 0 otherwise
 *****************************************************************************************/
int DronePlot::readCSV(std::string &buf) {
      std::string::size_type commapos;
      std::string data;
      unsigned int startpos = 0;

      // Loop and get the first four data points
      for (unsigned int i=0; i<4; i++) {

         // Find the next comma
         commapos = buf.find(",", startpos);
         if (commapos == std::string::npos)
            return -1;

         // Get the substring of our target variable
         data = buf.substr(startpos, commapos-startpos);

         // Now load the data
         switch (i) {
         case 0:
            drone_id = std::stoi(data);
            break;
         case 1:
            node_id = std::stoi(data);
            break;
         case 2:
            timestamp = (time_t) std::stoi(data);
            break;
         case 3:
            latitude = std::stof(data);
            break;
         default:
            throw std::runtime_error("This should not have happened");
            break;
         }
         startpos = commapos + 1;
      }

      // Now get the final float
      data = buf.substr(startpos, buf.size());
      longitude = std::stof(data);

      return 0;
}

/*****************************************************************************************
 * writeCSV - writes this drone entry into a CSV entry (storing in buf)
 *
 *****************************************************************************************/
void DronePlot::writeCSV(std::string &buf) {
   std::stringstream tmpbuf;

   tmpbuf << drone_id << "," << node_id << "," << timestamp << "," << std::setprecision(10) << latitude << "," <<
                                                                      longitude << "\n";
   buf = tmpbuf.str();
}

/*****************************************************************************************
 * setFlags - turns on the indicated flags
 * clrFlags - disables the indicated flags
 * isFlagSet - returns true if the flag is set
 *
 *    Params: flags - a bit mask to indicate the desired flag, using defines.
 *                   so: clrFlags(DBFLAG_SYNCD);
 *****************************************************************************************/

void DronePlot::setFlags(unsigned short flags) {
   _flags |= flags;
}

void DronePlot::clrFlags(unsigned short flags) {
   _flags &= ~flags;
}

bool DronePlot::isFlagSet(unsigned short flags) {
   return (bool) (_flags & flags);
}

/*****************************************************************************************
 * DronePlotDB - Constructor, currently initializes the mutex only
 *
 *****************************************************************************************/
DronePlotDB::DronePlotDB() {

   // Initialize our mutex for thread protection
   pthread_mutex_init(&_mutex, NULL);
}

// No behavior for destructor yet
DronePlotDB::~DronePlotDB() {

}


/*****************************************************************************************
 * addPlot - Adds a plot object at the end of the doubly-linked list
 *
 *    Params:  drone_id - the unique integer ID of this particular drone
 *             node_id - the unique integer ID of the receiving site
 *             timestamp - the plot's time in seconds
 *             latitude - floating point latitude coordinate of this plot point
 *             longitude - floating point longitude coordinate of this plot point
 *             
 *****************************************************************************************/

void DronePlotDB::addPlot(int drone_id, int node_id, time_t timestamp, float latitude, float longitude) {
   // First lock the mutex (blocking)
   pthread_mutex_lock(&_mutex);

   _dbdata.emplace_back(drone_id, node_id, timestamp, latitude, longitude);

   // Unlock the mutex before we exit
   pthread_mutex_unlock(&_mutex);
}

/*****************************************************************************************
 * loadCSVFile - loads in a CSV file containing the plot entries in the right order. The
 *               order should be (no spaces around commas):
 *               drone_id,node_id,timestamp,latitude,longitude
 *
 *    Params:  filename - the path/filename of the CSV file to load
 *
 *    Returns: -1 if there was an issue reading the file, otherwise num read in
 *
 *****************************************************************************************/

int DronePlotDB::loadCSVFile(const char *filename) {

   std::ifstream cfile;

   // Open our file stream with default read settings
   cfile.open(filename);
   if (cfile.fail())
      return -1;
   
   // Get line by line, parsing out our data
   std::string buf, data;
   int count = 0;
   std::list<DronePlot>::iterator newplot;
  
   while (!cfile.eof()) {
      std::getline(cfile, buf);

      if (buf.size() == 0)
         continue;
      
      // Add this to the end and get an iterator pointing to it
      _dbdata.emplace_back(-1, -1, 0, 0.0, 0.0);
      newplot = _dbdata.end();
      newplot--;

      if (newplot->readCSV(buf) == -1)
         return -1;

      // Add it to the database 
      count++;
   }
   cfile.close();
   return count;
}

/*****************************************************************************************
 * writeCSVFile - writes the database in order to a CSV text file. The order is:
 *               drone_id,node_id,timestamp,latitude,longitude
 *
 *    Params:  filename - the path/filename of the CSV file to write to
 *
 *    Returns: -1 if there was an issue reading the file, otherwise num read in
 *
 *****************************************************************************************/

int DronePlotDB::writeCSVFile(const char *filename) {
   std::ofstream cfile;
   int count = 0;

   cfile.open(filename);
   if (cfile.fail())
      return -1;

   std::string buf;
   std::list<DronePlot>::iterator lptr = _dbdata.begin();
   for ( ; lptr != _dbdata.end(); lptr++) {
      lptr->writeCSV(buf);
      cfile << buf;
      count++;
   }

   cfile.close();
   return count; 
}


/*****************************************************************************************
 * writeBinaryFile - writes the contents of the database to a file in raw binary form with
 *                   no newlines
 *
 *    Params:  filename - the path/filename of the output file
 *
 *    Returns: -1 if there was an issue opening the file, otherwise num written out
 *
 *****************************************************************************************/

int DronePlotDB::writeBinaryFile(const char *filename) {
   FileFD outfile(filename);
   int count = 0;

   if (!outfile.openFile(FileFD::writefd, true))
      return -1;

   // Prep our vector that will be storing our plotpt data with exactly the right size
   std::vector<uint8_t> plot;
   unsigned int ppsize = DronePlot::getDataSize() * _dbdata.size();
   plot.reserve(ppsize);

   // Loop through all data points and write them to our binary vector
   std::list<DronePlot>::iterator lptr = _dbdata.begin();
   for ( ; lptr != _dbdata.end(); lptr++) {
      lptr->serialize(plot);

      count++;
   }
   // Write it to a file
   std::cout << "Writing count: " << plot.size() << "\n";
   outfile.writeBytes<uint8_t>(plot);

   return count;
}

/*****************************************************************************************
 * loadBinaryFile - reads the contents of a binary dump of the data into the database
 *
 *    Params:  filename - the path/filename of the input file
 *
 *    Returns: -1 if there was an issue opening the file, otherwise num read in 
 *
 *****************************************************************************************/

int DronePlotDB::loadBinaryFile(const char *filename) {
   std::vector<uint8_t> buf;
   std::list<DronePlot>::iterator dptr;

   FileFD infile(filename);
   int count = 0;

   if (!infile.openFile(FileFD::readfd))
      return -1;

   // Loop through grabbing the bytes of each plotpt
   unsigned int size = 0;
   unsigned int ppsize = DronePlot::getDataSize();
   while ((size = infile.readBytes<uint8_t>(buf, ppsize)) == ppsize) {
      _dbdata.emplace_back();
      dptr = _dbdata.end();
      dptr--;

      // Deserialize
      dptr->deserialize(buf);
      buf.clear();

      count++;
   }
   
   // Final read should be size = 0 or this may be a corrupted file
   if (size != 0) {
      return -1;
   }

   infile.closeFD();
   return count; 
}

/*****************************************************************************************
 * popFront - removes the front element from the database 
 *
 *    Note: this locks the mutex and may block if it is already locked.
 *
 *****************************************************************************************/

void DronePlotDB::popFront() {
   // First lock the mutex (blocking)
   pthread_mutex_lock(&_mutex);

   _dbdata.pop_front();

   // Unlock the mutex before we exit
   pthread_mutex_unlock(&_mutex);
}

/*****************************************************************************************
 * erase - removes the DronePlot at the specified index
 *
 *    Warning: this has up to linear time speed--better to use iterators when possible
 *
 *    Note: this locks the mutex and may block if it is already locked.
 *
 *****************************************************************************************/

void DronePlotDB::erase(unsigned int i) {
   // First lock the mutex (blocking)
   pthread_mutex_lock(&_mutex);

   if (i > _dbdata.size())
      throw std::runtime_error("erase function called with index out of scope for std::list.");

   std::list<DronePlot>::iterator diter = _dbdata.begin();
   for (unsigned int x=0; x<i; x++, diter++);

   _dbdata.erase(diter);


   // Unlock the mutex before we exit
   pthread_mutex_unlock(&_mutex);
}

/*****************************************************************************************
 * erase - removes the DronePlot at the location pointed to by the iterator
 *
 *    Returns: an iterator pointing to the next element in the list
 *
 *    Note: this locks the mutex and may block if it is already locked.
 *
 *****************************************************************************************/

std::list<DronePlot>::iterator DronePlotDB::erase(std::list<DronePlot>::iterator dptr) {
   // First lock the mutex (blocking)
   pthread_mutex_lock(&_mutex);

   auto retptr = _dbdata.erase(dptr);

   // Unlock the mutex before we exit
   pthread_mutex_unlock(&_mutex);

   return retptr;
}


// Removes all of a particular node (not for student use)
void DronePlotDB::removeNodeID(unsigned int node_id) {
   pthread_mutex_lock(&_mutex);

   auto del_iter = _dbdata.begin();
   while (del_iter != _dbdata.end()) {
      if (del_iter->node_id == node_id)
         del_iter = _dbdata.erase(del_iter);
      else
         del_iter++;
   }

   pthread_mutex_unlock(&_mutex);
}

/*****************************************************************************************
 * sortByTime - sort the database from earliest timestamp to latest
 *
 *       Used by the simulator--students should not need to use this
 *****************************************************************************************/
void DronePlotDB::sortByTime() {
   pthread_mutex_lock(&_mutex);

   _dbdata.sort(compare_plot);

   pthread_mutex_unlock(&_mutex);
}

/*****************************************************************************************
 * clear - removes all the drone data from this class
 *****************************************************************************************/

void DronePlotDB::clear() {
   _dbdata.clear();
}

>>>>>>> 62d9c552
<|MERGE_RESOLUTION|>--- conflicted
+++ resolved
@@ -1,1012 +1,502 @@
-<<<<<<< HEAD
-#include <stdexcept>
-#include <strings.h>
-#include <cstring>
-#include <unistd.h>
-#include <iostream>
-#include <sstream>
-#include <fstream>
-#include <iomanip>
-
-#include "DronePlotDB.h"
-#include "strfuncts.h"
-#include "FileDesc.h"
-
-
-// Short compare function for database sort by timestamp
-bool compare_plot(const DronePlot &pp1, const DronePlot &pp2) {
-   return (pp1.timestamp < pp2.timestamp);
-}
-
-/*****************************************************************************************
- * DronePlot - Constructor for a drone plot object, default initializers
- *****************************************************************************************/
-DronePlot::DronePlot():
-               drone_id(-1),
-               node_id(-1),
-               timestamp(0),
-               latitude(0.0),
-               longitude(0.0),
-               _flags(0)
-{
-   
-}
-
-/*****************************************************************************************
- * DronePlot - Constructor for a drone plot object, initialized by parameters
- *****************************************************************************************/
-
-DronePlot::DronePlot(int in_droneid, int in_nodeid, int in_timestamp, float in_latitude, float in_longitude):
-               drone_id(in_droneid),
-               node_id(in_nodeid),
-               timestamp(in_timestamp),
-               latitude(in_latitude),
-               longitude(in_longitude),
-               _flags(0)
-{
-
-}
-
-DronePlot::~DronePlot() {
-
-}
-
-/*****************************************************************************************
- * getDataSize - returns the total size in bytes of all data stored in this object, minus
- *               the flags data. Helpful when reserving space in the vector to improve
- *               serialization efficiency.
- *****************************************************************************************/
-size_t DronePlot::getDataSize() {
-
-   return sizeof(drone_id) + sizeof(node_id) + sizeof(timestamp) + sizeof(latitude) +
-                     sizeof(longitude);
-}
-
-/*****************************************************************************************
- * serialize - converts the data in this object into a series of binary data and stores the
- *             bytes in a vector buffer
- *
- *    Params:  buf - the vector to store the data in--in the following order:
- *             drone_id, node_id, timestamp, latitude, longitude (flags not serialized)
- *             Note: does not clear the vector, merely adds to the end.
- *****************************************************************************************/
-void DronePlot::serialize(std::vector<uint8_t> &buf) {
-
-   uint8_t *dataptrs[5] = { (uint8_t *) &drone_id,
-                            (uint8_t *) &node_id,
-                            (uint8_t *) &timestamp,
-                            (uint8_t *) &latitude,
-                            (uint8_t *) &longitude };
-   uint8_t sizes[5] = {sizeof(drone_id), sizeof(node_id), sizeof(timestamp), 
-                       sizeof(latitude), sizeof(longitude)};
-
-   if (drone_id == 0)
-      throw std::runtime_error("Die");
-   // Loop through all our data variables and their sizes, and push to vector byte by byte
-   for (unsigned int i=0; i<5; i++) { 
-      for (unsigned int j=0; j < sizes[i]; j++, dataptrs[i]++)
-      {  
-         buf.push_back(*dataptrs[i]);
-      }
-   }
-}
-
-/*****************************************************************************************
- * deserialize - retrieves the data from a vector for this object and loads it into this
- *               DronePlot object's attributes in order
- *
- *    Params:  buf - the vector to load the data in--in the following order:
- *                drone_id, node_id, timestamp, latitude, longitude (flags not serialized)
- *                Note: does not clear the vector, merely adds to the end.
- *             start_pt - the vector index to start reading data
- *
- *    Throws: runtime_error - vector is not large enough--ran out of data
- *****************************************************************************************/
-
-void DronePlot::deserialize(std::vector<uint8_t> &buf, unsigned int start_pt) {
-   uint8_t *dataptrs[5] = { (uint8_t *) &drone_id,
-                            (uint8_t *) &node_id,
-                            (uint8_t *) &timestamp,
-                            (uint8_t *) &latitude,
-                            (uint8_t *) &longitude };
-   uint8_t sizes[5] = {sizeof(drone_id), sizeof(node_id), sizeof(timestamp),
-                       sizeof(latitude), sizeof(longitude)};
-
-   // Loop through all our data variables and their sizes, and read in the data
-   unsigned int vpos = start_pt;
-   for (unsigned int i=0; i<5; i++) {
-      for (unsigned int j=0; j < sizes[i]; j++, dataptrs[i]++){
-         if (vpos > buf.size())
-            throw std::runtime_error("DronePlot deserialize ran out of data in vector buffer prematurely");
-         *dataptrs[i] = buf[vpos++];
-      }
-   }
-
-}
-
-/*****************************************************************************************
- * readCSV - Populates this drone entry from a csv string
- *
- *    Returns: -1 for failure, 0 otherwise
- *****************************************************************************************/
-int DronePlot::readCSV(std::string &buf) {
-      std::string::size_type commapos;
-      std::string data;
-      unsigned int startpos = 0;
-
-      // Loop and get the first four data points
-      for (unsigned int i=0; i<4; i++) {
-
-         // Find the next comma
-         commapos = buf.find(",", startpos);
-         if (commapos == std::string::npos)
-            return -1;
-
-         // Get the substring of our target variable
-         data = buf.substr(startpos, commapos-startpos);
-
-         // Now load the data
-         switch (i) {
-         case 0:
-            drone_id = std::stoi(data);
-            break;
-         case 1:
-            node_id = std::stoi(data);
-            break;
-         case 2:
-            timestamp = (time_t) std::stoi(data);
-            break;
-         case 3:
-            latitude = std::stof(data);
-            break;
-         default:
-            throw std::runtime_error("This should not have happened");
-            break;
-         }
-         startpos = commapos + 1;
-      }
-
-      // Now get the final float
-      data = buf.substr(startpos, buf.size());
-      longitude = std::stof(data);
-
-      return 0;
-}
-
-/*****************************************************************************************
- * writeCSV - writes this drone entry into a CSV entry (storing in buf)
- *
- *****************************************************************************************/
-void DronePlot::writeCSV(std::string &buf) {
-   std::stringstream tmpbuf;
-
-   tmpbuf << drone_id << "," << node_id << "," << timestamp << "," << std::setprecision(10) << latitude << "," <<
-                                                                      longitude << "\n";
-   buf = tmpbuf.str();
-}
-
-/*****************************************************************************************
- * setFlags - turns on the indicated flags
- * clrFlags - disables the indicated flags
- * isFlagSet - returns true if the flag is set
- *
- *    Params: flags - a bit mask to indicate the desired flag, using defines.
- *                   so: clrFlags(DBFLAG_SYNCD);
- *****************************************************************************************/
-
-void DronePlot::setFlags(unsigned short flags) {
-   _flags |= flags;
-}
-
-void DronePlot::clrFlags(unsigned short flags) {
-   _flags &= ~flags;
-}
-
-/*bool DronePlot::isFlagSet(unsigned short flags) {
-   return (bool) _flags & flags;
-}*/
-bool DronePlot::isFlagSet(unsigned short flags) {
-   return (bool) (_flags & flags);
-}
-
-/*****************************************************************************************
- * DronePlotDB - Constructor, currently initializes the mutex only
- *
- *****************************************************************************************/
-DronePlotDB::DronePlotDB() {
-
-   // Initialize our mutex for thread protection
-   pthread_mutex_init(&_mutex, NULL);
-}
-
-// No behavior for destructor yet
-DronePlotDB::~DronePlotDB() {
-
-}
-
-
-/*****************************************************************************************
- * addPlot - Adds a plot object at the end of the doubly-linked list
- *
- *    Params:  drone_id - the unique integer ID of this particular drone
- *             node_id - the unique integer ID of the receiving site
- *             timestamp - the plot's time in seconds
- *             latitude - floating point latitude coordinate of this plot point
- *             longitude - floating point longitude coordinate of this plot point
- *             
- *****************************************************************************************/
-
-void DronePlotDB::addPlot(int drone_id, int node_id, time_t timestamp, float latitude, float longitude) {
-   // First lock the mutex (blocking)
-   pthread_mutex_lock(&_mutex);
-
-   _dbdata.emplace_back(drone_id, node_id, timestamp, latitude, longitude);
-
-   // Unlock the mutex before we exit
-   pthread_mutex_unlock(&_mutex);
-}
-
-/*****************************************************************************************
- * loadCSVFile - loads in a CSV file containing the plot entries in the right order. The
- *               order should be (no spaces around commas):
- *               drone_id,node_id,timestamp,latitude,longitude
- *
- *    Params:  filename - the path/filename of the CSV file to load
- *
- *    Returns: -1 if there was an issue reading the file, otherwise num read in
- *
- *****************************************************************************************/
-
-int DronePlotDB::loadCSVFile(const char *filename) {
-
-   std::ifstream cfile;
-
-   // Open our file stream with default read settings
-   cfile.open(filename);
-   if (cfile.fail())
-      return -1;
-   
-   // Get line by line, parsing out our data
-   std::string buf, data;
-   int count = 0;
-   std::list<DronePlot>::iterator newplot;
-  
-   while (!cfile.eof()) {
-      std::getline(cfile, buf);
-
-      if (buf.size() == 0)
-         continue;
-      
-      // Add this to the end and get an iterator pointing to it
-      _dbdata.emplace_back(-1, -1, 0, 0.0, 0.0);
-      newplot = _dbdata.end();
-      newplot--;
-
-      if (newplot->readCSV(buf) == -1)
-         return -1;
-
-      // Add it to the database 
-      count++;
-   }
-   cfile.close();
-   return count;
-}
-
-/*****************************************************************************************
- * writeCSVFile - writes the database in order to a CSV text file. The order is:
- *               drone_id,node_id,timestamp,latitude,longitude
- *
- *    Params:  filename - the path/filename of the CSV file to write to
- *
- *    Returns: -1 if there was an issue reading the file, otherwise num read in
- *
- *****************************************************************************************/
-
-int DronePlotDB::writeCSVFile(const char *filename) {
-   std::ofstream cfile;
-   int count = 0;
-
-   cfile.open(filename);
-   if (cfile.fail())
-      return -1;
-
-   std::string buf;
-   std::list<DronePlot>::iterator lptr = _dbdata.begin();
-   for ( ; lptr != _dbdata.end(); lptr++) {
-      lptr->writeCSV(buf);
-      cfile << buf;
-      count++;
-   }
-
-   cfile.close();
-   return count; 
-}
-
-
-/*****************************************************************************************
- * writeBinaryFile - writes the contents of the database to a file in raw binary form with
- *                   no newlines
- *
- *    Params:  filename - the path/filename of the output file
- *
- *    Returns: -1 if there was an issue opening the file, otherwise num written out
- *
- *****************************************************************************************/
-
-int DronePlotDB::writeBinaryFile(const char *filename) {
-   FileFD outfile(filename);
-   int count = 0;
-
-   if (!outfile.openFile(FileFD::writefd, true))
-      return -1;
-
-   // Prep our vector that will be storing our plotpt data with exactly the right size
-   std::vector<uint8_t> plot;
-   unsigned int ppsize = DronePlot::getDataSize() * _dbdata.size();
-   plot.reserve(ppsize);
-
-   // Loop through all data points and write them to our binary vector
-   std::list<DronePlot>::iterator lptr = _dbdata.begin();
-   for ( ; lptr != _dbdata.end(); lptr++) {
-      lptr->serialize(plot);
-
-      count++;
-   }
-   // Write it to a file
-   std::cout << "Writing count: " << plot.size() << "\n";
-   outfile.writeBytes<uint8_t>(plot);
-
-   return count;
-}
-
-/*****************************************************************************************
- * loadBinaryFile - reads the contents of a binary dump of the data into the database
- *
- *    Params:  filename - the path/filename of the input file
- *
- *    Returns: -1 if there was an issue opening the file, otherwise num read in 
- *
- *****************************************************************************************/
-
-int DronePlotDB::loadBinaryFile(const char *filename) {
-   std::vector<uint8_t> buf;
-   std::list<DronePlot>::iterator dptr;
-
-   FileFD infile(filename);
-   int count = 0;
-
-   if (!infile.openFile(FileFD::readfd))
-      return -1;
-
-   // Loop through grabbing the bytes of each plotpt
-   unsigned int size = 0;
-   unsigned int ppsize = DronePlot::getDataSize();
-   while ((size = infile.readBytes<uint8_t>(buf, ppsize)) == ppsize) {
-      _dbdata.emplace_back();
-      dptr = _dbdata.end();
-      dptr--;
-
-      // Deserialize
-      dptr->deserialize(buf);
-      buf.clear();
-
-      count++;
-   }
-   
-   // Final read should be size = 0 or this may be a corrupted file
-   if (size != 0) {
-      return -1;
-   }
-
-   infile.closeFD();
-   return count; 
-}
-
-/*****************************************************************************************
- * popFront - removes the front element from the database 
- *
- *    Note: this locks the mutex and may block if it is already locked.
- *
- *****************************************************************************************/
-
-void DronePlotDB::popFront() {
-   // First lock the mutex (blocking)
-   pthread_mutex_lock(&_mutex);
-
-   _dbdata.pop_front();
-
-   // Unlock the mutex before we exit
-   pthread_mutex_unlock(&_mutex);
-}
-
-/*****************************************************************************************
- * erase - removes the DronePlot at the specified index
- *
- *    Warning: this has up to linear time speed--better to use iterators when possible
- *
- *    Note: this locks the mutex and may block if it is already locked.
- *
- *****************************************************************************************/
-
-void DronePlotDB::erase(unsigned int i) {
-   // First lock the mutex (blocking)
-   pthread_mutex_lock(&_mutex);
-
-   if (i > _dbdata.size())
-      throw std::runtime_error("erase function called with index out of scope for std::list.");
-
-   std::list<DronePlot>::iterator diter = _dbdata.begin();
-   for (unsigned int x=0; x<i; x++, diter++);
-
-   _dbdata.erase(diter);
-
-
-   // Unlock the mutex before we exit
-   pthread_mutex_unlock(&_mutex);
-}
-
-/*****************************************************************************************
- * erase - removes the DronePlot at the location pointed to by the iterator
- *
- *    Returns: an iterator pointing to the next element in the list
- *
- *    Note: this locks the mutex and may block if it is already locked.
- *
- *****************************************************************************************/
-/*std::list<DronePlot>::iterator DronePlotDB::erase(std::list<DronePlot>::iterator dptr) {
-   // First lock the mutex (blocking)
-   pthread_mutex_lock(&_mutex);
-
-   return _dbdata.erase(dptr);
-
-   // Unlock the mutex before we exit
-   pthread_mutex_unlock(&_mutex);
-
-}*/
-std::list<DronePlot>::iterator DronePlotDB::erase(std::list<DronePlot>::iterator dptr) {
-   pthread_mutex_lock(&_mutex);
-   auto it = _dbdata.erase(dptr);
-   pthread_mutex_unlock(&_mutex);
-   return it;
-}
-
-// Removes all of a particular node (not for student use)
-void DronePlotDB::removeNodeID(unsigned int node_id) {
-   pthread_mutex_lock(&_mutex);
-
-   auto del_iter = _dbdata.begin();
-   while (del_iter != _dbdata.end()) {
-      if (del_iter->node_id == node_id)
-         del_iter = _dbdata.erase(del_iter);
-      else
-         del_iter++;
-   }
-
-   pthread_mutex_unlock(&_mutex);
-}
-
-/*****************************************************************************************
- * sortByTime - sort the database from earliest timestamp to latest
- *
- *       Used by the simulator--students should not need to use this
- *****************************************************************************************/
-void DronePlotDB::sortByTime() {
-   pthread_mutex_lock(&_mutex);
-
-   _dbdata.sort(compare_plot);
-
-   pthread_mutex_unlock(&_mutex);
-}
-
-/*****************************************************************************************
- * clear - removes all the drone data from this class
- *****************************************************************************************/
-
-void DronePlotDB::clear() {
-   _dbdata.clear();
-}
-
-
-=======
-#include <stdexcept>
-#include <strings.h>
-#include <cstring>
-#include <unistd.h>
-#include <iostream>
-#include <sstream>
-#include <fstream>
-#include <iomanip>
-
-#include "DronePlotDB.h"
-#include "strfuncts.h"
-#include "FileDesc.h"
-
-
-// Short compare function for database sort by timestamp
-bool compare_plot(const DronePlot &pp1, const DronePlot &pp2) {
-   return (pp1.timestamp < pp2.timestamp);
-}
-
-/*****************************************************************************************
- * DronePlot - Constructor for a drone plot object, default initializers
- *****************************************************************************************/
-DronePlot::DronePlot():
-               drone_id(-1),
-               node_id(-1),
-               timestamp(0),
-               latitude(0.0),
-               longitude(0.0),
-               _flags(0)
-{
-   
-}
-
-/*****************************************************************************************
- * DronePlot - Constructor for a drone plot object, initialized by parameters
- *****************************************************************************************/
-
-DronePlot::DronePlot(int in_droneid, int in_nodeid, int in_timestamp, float in_latitude, float in_longitude):
-               drone_id(in_droneid),
-               node_id(in_nodeid),
-               timestamp(in_timestamp),
-               latitude(in_latitude),
-               longitude(in_longitude),
-               _flags(0)
-{
-
-}
-
-DronePlot::~DronePlot() {
-
-}
-
-/*****************************************************************************************
- * getDataSize - returns the total size in bytes of all data stored in this object, minus
- *               the flags data. Helpful when reserving space in the vector to improve
- *               serialization efficiency.
- *****************************************************************************************/
-size_t DronePlot::getDataSize() {
-
-   return sizeof(drone_id) + sizeof(node_id) + sizeof(timestamp) + sizeof(latitude) +
-                     sizeof(longitude);
-}
-
-/*****************************************************************************************
- * serialize - converts the data in this object into a series of binary data and stores the
- *             bytes in a vector buffer
- *
- *    Params:  buf - the vector to store the data in--in the following order:
- *             drone_id, node_id, timestamp, latitude, longitude (flags not serialized)
- *             Note: does not clear the vector, merely adds to the end.
- *****************************************************************************************/
-void DronePlot::serialize(std::vector<uint8_t> &buf) {
-
-   uint8_t *dataptrs[5] = { (uint8_t *) &drone_id,
-                            (uint8_t *) &node_id,
-                            (uint8_t *) &timestamp,
-                            (uint8_t *) &latitude,
-                            (uint8_t *) &longitude };
-   uint8_t sizes[5] = {sizeof(drone_id), sizeof(node_id), sizeof(timestamp), 
-                       sizeof(latitude), sizeof(longitude)};
-
-   if (drone_id == 0)
-      throw std::runtime_error("Die");
-   // Loop through all our data variables and their sizes, and push to vector byte by byte
-   for (unsigned int i=0; i<5; i++) { 
-      for (unsigned int j=0; j < sizes[i]; j++, dataptrs[i]++)
-      {  
-         buf.push_back(*dataptrs[i]);
-      }
-   }
-}
-
-/*****************************************************************************************
- * deserialize - retrieves the data from a vector for this object and loads it into this
- *               DronePlot object's attributes in order
- *
- *    Params:  buf - the vector to load the data in--in the following order:
- *                drone_id, node_id, timestamp, latitude, longitude (flags not serialized)
- *                Note: does not clear the vector, merely adds to the end.
- *             start_pt - the vector index to start reading data
- *
- *    Throws: runtime_error - vector is not large enough--ran out of data
- *****************************************************************************************/
-
-void DronePlot::deserialize(std::vector<uint8_t> &buf, unsigned int start_pt) {
-   uint8_t *dataptrs[5] = { (uint8_t *) &drone_id,
-                            (uint8_t *) &node_id,
-                            (uint8_t *) &timestamp,
-                            (uint8_t *) &latitude,
-                            (uint8_t *) &longitude };
-   uint8_t sizes[5] = {sizeof(drone_id), sizeof(node_id), sizeof(timestamp),
-                       sizeof(latitude), sizeof(longitude)};
-
-   // Loop through all our data variables and their sizes, and read in the data
-   unsigned int vpos = start_pt;
-   for (unsigned int i=0; i<5; i++) {
-      for (unsigned int j=0; j < sizes[i]; j++, dataptrs[i]++){
-         if (vpos > buf.size())
-            throw std::runtime_error("DronePlot deserialize ran out of data in vector buffer prematurely");
-         *dataptrs[i] = buf[vpos++];
-      }
-   }
-
-}
-
-/*****************************************************************************************
- * readCSV - Populates this drone entry from a csv string
- *
- *    Returns: -1 for failure, 0 otherwise
- *****************************************************************************************/
-int DronePlot::readCSV(std::string &buf) {
-      std::string::size_type commapos;
-      std::string data;
-      unsigned int startpos = 0;
-
-      // Loop and get the first four data points
-      for (unsigned int i=0; i<4; i++) {
-
-         // Find the next comma
-         commapos = buf.find(",", startpos);
-         if (commapos == std::string::npos)
-            return -1;
-
-         // Get the substring of our target variable
-         data = buf.substr(startpos, commapos-startpos);
-
-         // Now load the data
-         switch (i) {
-         case 0:
-            drone_id = std::stoi(data);
-            break;
-         case 1:
-            node_id = std::stoi(data);
-            break;
-         case 2:
-            timestamp = (time_t) std::stoi(data);
-            break;
-         case 3:
-            latitude = std::stof(data);
-            break;
-         default:
-            throw std::runtime_error("This should not have happened");
-            break;
-         }
-         startpos = commapos + 1;
-      }
-
-      // Now get the final float
-      data = buf.substr(startpos, buf.size());
-      longitude = std::stof(data);
-
-      return 0;
-}
-
-/*****************************************************************************************
- * writeCSV - writes this drone entry into a CSV entry (storing in buf)
- *
- *****************************************************************************************/
-void DronePlot::writeCSV(std::string &buf) {
-   std::stringstream tmpbuf;
-
-   tmpbuf << drone_id << "," << node_id << "," << timestamp << "," << std::setprecision(10) << latitude << "," <<
-                                                                      longitude << "\n";
-   buf = tmpbuf.str();
-}
-
-/*****************************************************************************************
- * setFlags - turns on the indicated flags
- * clrFlags - disables the indicated flags
- * isFlagSet - returns true if the flag is set
- *
- *    Params: flags - a bit mask to indicate the desired flag, using defines.
- *                   so: clrFlags(DBFLAG_SYNCD);
- *****************************************************************************************/
-
-void DronePlot::setFlags(unsigned short flags) {
-   _flags |= flags;
-}
-
-void DronePlot::clrFlags(unsigned short flags) {
-   _flags &= ~flags;
-}
-
-bool DronePlot::isFlagSet(unsigned short flags) {
-   return (bool) (_flags & flags);
-}
-
-/*****************************************************************************************
- * DronePlotDB - Constructor, currently initializes the mutex only
- *
- *****************************************************************************************/
-DronePlotDB::DronePlotDB() {
-
-   // Initialize our mutex for thread protection
-   pthread_mutex_init(&_mutex, NULL);
-}
-
-// No behavior for destructor yet
-DronePlotDB::~DronePlotDB() {
-
-}
-
-
-/*****************************************************************************************
- * addPlot - Adds a plot object at the end of the doubly-linked list
- *
- *    Params:  drone_id - the unique integer ID of this particular drone
- *             node_id - the unique integer ID of the receiving site
- *             timestamp - the plot's time in seconds
- *             latitude - floating point latitude coordinate of this plot point
- *             longitude - floating point longitude coordinate of this plot point
- *             
- *****************************************************************************************/
-
-void DronePlotDB::addPlot(int drone_id, int node_id, time_t timestamp, float latitude, float longitude) {
-   // First lock the mutex (blocking)
-   pthread_mutex_lock(&_mutex);
-
-   _dbdata.emplace_back(drone_id, node_id, timestamp, latitude, longitude);
-
-   // Unlock the mutex before we exit
-   pthread_mutex_unlock(&_mutex);
-}
-
-/*****************************************************************************************
- * loadCSVFile - loads in a CSV file containing the plot entries in the right order. The
- *               order should be (no spaces around commas):
- *               drone_id,node_id,timestamp,latitude,longitude
- *
- *    Params:  filename - the path/filename of the CSV file to load
- *
- *    Returns: -1 if there was an issue reading the file, otherwise num read in
- *
- *****************************************************************************************/
-
-int DronePlotDB::loadCSVFile(const char *filename) {
-
-   std::ifstream cfile;
-
-   // Open our file stream with default read settings
-   cfile.open(filename);
-   if (cfile.fail())
-      return -1;
-   
-   // Get line by line, parsing out our data
-   std::string buf, data;
-   int count = 0;
-   std::list<DronePlot>::iterator newplot;
-  
-   while (!cfile.eof()) {
-      std::getline(cfile, buf);
-
-      if (buf.size() == 0)
-         continue;
-      
-      // Add this to the end and get an iterator pointing to it
-      _dbdata.emplace_back(-1, -1, 0, 0.0, 0.0);
-      newplot = _dbdata.end();
-      newplot--;
-
-      if (newplot->readCSV(buf) == -1)
-         return -1;
-
-      // Add it to the database 
-      count++;
-   }
-   cfile.close();
-   return count;
-}
-
-/*****************************************************************************************
- * writeCSVFile - writes the database in order to a CSV text file. The order is:
- *               drone_id,node_id,timestamp,latitude,longitude
- *
- *    Params:  filename - the path/filename of the CSV file to write to
- *
- *    Returns: -1 if there was an issue reading the file, otherwise num read in
- *
- *****************************************************************************************/
-
-int DronePlotDB::writeCSVFile(const char *filename) {
-   std::ofstream cfile;
-   int count = 0;
-
-   cfile.open(filename);
-   if (cfile.fail())
-      return -1;
-
-   std::string buf;
-   std::list<DronePlot>::iterator lptr = _dbdata.begin();
-   for ( ; lptr != _dbdata.end(); lptr++) {
-      lptr->writeCSV(buf);
-      cfile << buf;
-      count++;
-   }
-
-   cfile.close();
-   return count; 
-}
-
-
-/*****************************************************************************************
- * writeBinaryFile - writes the contents of the database to a file in raw binary form with
- *                   no newlines
- *
- *    Params:  filename - the path/filename of the output file
- *
- *    Returns: -1 if there was an issue opening the file, otherwise num written out
- *
- *****************************************************************************************/
-
-int DronePlotDB::writeBinaryFile(const char *filename) {
-   FileFD outfile(filename);
-   int count = 0;
-
-   if (!outfile.openFile(FileFD::writefd, true))
-      return -1;
-
-   // Prep our vector that will be storing our plotpt data with exactly the right size
-   std::vector<uint8_t> plot;
-   unsigned int ppsize = DronePlot::getDataSize() * _dbdata.size();
-   plot.reserve(ppsize);
-
-   // Loop through all data points and write them to our binary vector
-   std::list<DronePlot>::iterator lptr = _dbdata.begin();
-   for ( ; lptr != _dbdata.end(); lptr++) {
-      lptr->serialize(plot);
-
-      count++;
-   }
-   // Write it to a file
-   std::cout << "Writing count: " << plot.size() << "\n";
-   outfile.writeBytes<uint8_t>(plot);
-
-   return count;
-}
-
-/*****************************************************************************************
- * loadBinaryFile - reads the contents of a binary dump of the data into the database
- *
- *    Params:  filename - the path/filename of the input file
- *
- *    Returns: -1 if there was an issue opening the file, otherwise num read in 
- *
- *****************************************************************************************/
-
-int DronePlotDB::loadBinaryFile(const char *filename) {
-   std::vector<uint8_t> buf;
-   std::list<DronePlot>::iterator dptr;
-
-   FileFD infile(filename);
-   int count = 0;
-
-   if (!infile.openFile(FileFD::readfd))
-      return -1;
-
-   // Loop through grabbing the bytes of each plotpt
-   unsigned int size = 0;
-   unsigned int ppsize = DronePlot::getDataSize();
-   while ((size = infile.readBytes<uint8_t>(buf, ppsize)) == ppsize) {
-      _dbdata.emplace_back();
-      dptr = _dbdata.end();
-      dptr--;
-
-      // Deserialize
-      dptr->deserialize(buf);
-      buf.clear();
-
-      count++;
-   }
-   
-   // Final read should be size = 0 or this may be a corrupted file
-   if (size != 0) {
-      return -1;
-   }
-
-   infile.closeFD();
-   return count; 
-}
-
-/*****************************************************************************************
- * popFront - removes the front element from the database 
- *
- *    Note: this locks the mutex and may block if it is already locked.
- *
- *****************************************************************************************/
-
-void DronePlotDB::popFront() {
-   // First lock the mutex (blocking)
-   pthread_mutex_lock(&_mutex);
-
-   _dbdata.pop_front();
-
-   // Unlock the mutex before we exit
-   pthread_mutex_unlock(&_mutex);
-}
-
-/*****************************************************************************************
- * erase - removes the DronePlot at the specified index
- *
- *    Warning: this has up to linear time speed--better to use iterators when possible
- *
- *    Note: this locks the mutex and may block if it is already locked.
- *
- *****************************************************************************************/
-
-void DronePlotDB::erase(unsigned int i) {
-   // First lock the mutex (blocking)
-   pthread_mutex_lock(&_mutex);
-
-   if (i > _dbdata.size())
-      throw std::runtime_error("erase function called with index out of scope for std::list.");
-
-   std::list<DronePlot>::iterator diter = _dbdata.begin();
-   for (unsigned int x=0; x<i; x++, diter++);
-
-   _dbdata.erase(diter);
-
-
-   // Unlock the mutex before we exit
-   pthread_mutex_unlock(&_mutex);
-}
-
-/*****************************************************************************************
- * erase - removes the DronePlot at the location pointed to by the iterator
- *
- *    Returns: an iterator pointing to the next element in the list
- *
- *    Note: this locks the mutex and may block if it is already locked.
- *
- *****************************************************************************************/
-
-std::list<DronePlot>::iterator DronePlotDB::erase(std::list<DronePlot>::iterator dptr) {
-   // First lock the mutex (blocking)
-   pthread_mutex_lock(&_mutex);
-
-   auto retptr = _dbdata.erase(dptr);
-
-   // Unlock the mutex before we exit
-   pthread_mutex_unlock(&_mutex);
-
-   return retptr;
-}
-
-
-// Removes all of a particular node (not for student use)
-void DronePlotDB::removeNodeID(unsigned int node_id) {
-   pthread_mutex_lock(&_mutex);
-
-   auto del_iter = _dbdata.begin();
-   while (del_iter != _dbdata.end()) {
-      if (del_iter->node_id == node_id)
-         del_iter = _dbdata.erase(del_iter);
-      else
-         del_iter++;
-   }
-
-   pthread_mutex_unlock(&_mutex);
-}
-
-/*****************************************************************************************
- * sortByTime - sort the database from earliest timestamp to latest
- *
- *       Used by the simulator--students should not need to use this
- *****************************************************************************************/
-void DronePlotDB::sortByTime() {
-   pthread_mutex_lock(&_mutex);
-
-   _dbdata.sort(compare_plot);
-
-   pthread_mutex_unlock(&_mutex);
-}
-
-/*****************************************************************************************
- * clear - removes all the drone data from this class
- *****************************************************************************************/
-
-void DronePlotDB::clear() {
-   _dbdata.clear();
-}
-
->>>>>>> 62d9c552
+#include <stdexcept>
+#include <strings.h>
+#include <cstring>
+#include <unistd.h>
+#include <iostream>
+#include <sstream>
+#include <fstream>
+#include <iomanip>
+
+#include "DronePlotDB.h"
+#include "strfuncts.h"
+#include "FileDesc.h"
+
+
+// Short compare function for database sort by timestamp
+bool compare_plot(const DronePlot &pp1, const DronePlot &pp2) {
+   return (pp1.timestamp < pp2.timestamp);
+}
+
+/*****************************************************************************************
+ * DronePlot - Constructor for a drone plot object, default initializers
+ *****************************************************************************************/
+DronePlot::DronePlot():
+               drone_id(-1),
+               node_id(-1),
+               timestamp(0),
+               latitude(0.0),
+               longitude(0.0),
+               _flags(0)
+{
+   
+}
+
+/*****************************************************************************************
+ * DronePlot - Constructor for a drone plot object, initialized by parameters
+ *****************************************************************************************/
+
+DronePlot::DronePlot(int in_droneid, int in_nodeid, int in_timestamp, float in_latitude, float in_longitude):
+               drone_id(in_droneid),
+               node_id(in_nodeid),
+               timestamp(in_timestamp),
+               latitude(in_latitude),
+               longitude(in_longitude),
+               _flags(0)
+{
+
+}
+
+DronePlot::~DronePlot() {
+
+}
+
+/*****************************************************************************************
+ * getDataSize - returns the total size in bytes of all data stored in this object, minus
+ *               the flags data. Helpful when reserving space in the vector to improve
+ *               serialization efficiency.
+ *****************************************************************************************/
+size_t DronePlot::getDataSize() {
+
+   return sizeof(drone_id) + sizeof(node_id) + sizeof(timestamp) + sizeof(latitude) +
+                     sizeof(longitude);
+}
+
+/*****************************************************************************************
+ * serialize - converts the data in this object into a series of binary data and stores the
+ *             bytes in a vector buffer
+ *
+ *    Params:  buf - the vector to store the data in--in the following order:
+ *             drone_id, node_id, timestamp, latitude, longitude (flags not serialized)
+ *             Note: does not clear the vector, merely adds to the end.
+ *****************************************************************************************/
+void DronePlot::serialize(std::vector<uint8_t> &buf) {
+
+   uint8_t *dataptrs[5] = { (uint8_t *) &drone_id,
+                            (uint8_t *) &node_id,
+                            (uint8_t *) &timestamp,
+                            (uint8_t *) &latitude,
+                            (uint8_t *) &longitude };
+   uint8_t sizes[5] = {sizeof(drone_id), sizeof(node_id), sizeof(timestamp), 
+                       sizeof(latitude), sizeof(longitude)};
+
+   if (drone_id == 0)
+      throw std::runtime_error("Die");
+   // Loop through all our data variables and their sizes, and push to vector byte by byte
+   for (unsigned int i=0; i<5; i++) { 
+      for (unsigned int j=0; j < sizes[i]; j++, dataptrs[i]++)
+      {  
+         buf.push_back(*dataptrs[i]);
+      }
+   }
+}
+
+/*****************************************************************************************
+ * deserialize - retrieves the data from a vector for this object and loads it into this
+ *               DronePlot object's attributes in order
+ *
+ *    Params:  buf - the vector to load the data in--in the following order:
+ *                drone_id, node_id, timestamp, latitude, longitude (flags not serialized)
+ *                Note: does not clear the vector, merely adds to the end.
+ *             start_pt - the vector index to start reading data
+ *
+ *    Throws: runtime_error - vector is not large enough--ran out of data
+ *****************************************************************************************/
+
+void DronePlot::deserialize(std::vector<uint8_t> &buf, unsigned int start_pt) {
+   uint8_t *dataptrs[5] = { (uint8_t *) &drone_id,
+                            (uint8_t *) &node_id,
+                            (uint8_t *) &timestamp,
+                            (uint8_t *) &latitude,
+                            (uint8_t *) &longitude };
+   uint8_t sizes[5] = {sizeof(drone_id), sizeof(node_id), sizeof(timestamp),
+                       sizeof(latitude), sizeof(longitude)};
+
+   // Loop through all our data variables and their sizes, and read in the data
+   unsigned int vpos = start_pt;
+   for (unsigned int i=0; i<5; i++) {
+      for (unsigned int j=0; j < sizes[i]; j++, dataptrs[i]++){
+         if (vpos > buf.size())
+            throw std::runtime_error("DronePlot deserialize ran out of data in vector buffer prematurely");
+         *dataptrs[i] = buf[vpos++];
+      }
+   }
+
+}
+
+/*****************************************************************************************
+ * readCSV - Populates this drone entry from a csv string
+ *
+ *    Returns: -1 for failure, 0 otherwise
+ *****************************************************************************************/
+int DronePlot::readCSV(std::string &buf) {
+      std::string::size_type commapos;
+      std::string data;
+      unsigned int startpos = 0;
+
+      // Loop and get the first four data points
+      for (unsigned int i=0; i<4; i++) {
+
+         // Find the next comma
+         commapos = buf.find(",", startpos);
+         if (commapos == std::string::npos)
+            return -1;
+
+         // Get the substring of our target variable
+         data = buf.substr(startpos, commapos-startpos);
+
+         // Now load the data
+         switch (i) {
+         case 0:
+            drone_id = std::stoi(data);
+            break;
+         case 1:
+            node_id = std::stoi(data);
+            break;
+         case 2:
+            timestamp = (time_t) std::stoi(data);
+            break;
+         case 3:
+            latitude = std::stof(data);
+            break;
+         default:
+            throw std::runtime_error("This should not have happened");
+            break;
+         }
+         startpos = commapos + 1;
+      }
+
+      // Now get the final float
+      data = buf.substr(startpos, buf.size());
+      longitude = std::stof(data);
+
+      return 0;
+}
+
+/*****************************************************************************************
+ * writeCSV - writes this drone entry into a CSV entry (storing in buf)
+ *
+ *****************************************************************************************/
+void DronePlot::writeCSV(std::string &buf) {
+   std::stringstream tmpbuf;
+
+   tmpbuf << drone_id << "," << node_id << "," << timestamp << "," << std::setprecision(10) << latitude << "," <<
+                                                                      longitude << "\n";
+   buf = tmpbuf.str();
+}
+
+/*****************************************************************************************
+ * setFlags - turns on the indicated flags
+ * clrFlags - disables the indicated flags
+ * isFlagSet - returns true if the flag is set
+ *
+ *    Params: flags - a bit mask to indicate the desired flag, using defines.
+ *                   so: clrFlags(DBFLAG_SYNCD);
+ *****************************************************************************************/
+
+void DronePlot::setFlags(unsigned short flags) {
+   _flags |= flags;
+}
+
+void DronePlot::clrFlags(unsigned short flags) {
+   _flags &= ~flags;
+}
+
+bool DronePlot::isFlagSet(unsigned short flags) {
+   return (bool) (_flags & flags);
+}
+
+/*****************************************************************************************
+ * DronePlotDB - Constructor, currently initializes the mutex only
+ *
+ *****************************************************************************************/
+DronePlotDB::DronePlotDB() {
+
+   // Initialize our mutex for thread protection
+   pthread_mutex_init(&_mutex, NULL);
+}
+
+// No behavior for destructor yet
+DronePlotDB::~DronePlotDB() {
+
+}
+
+
+/*****************************************************************************************
+ * addPlot - Adds a plot object at the end of the doubly-linked list
+ *
+ *    Params:  drone_id - the unique integer ID of this particular drone
+ *             node_id - the unique integer ID of the receiving site
+ *             timestamp - the plot's time in seconds
+ *             latitude - floating point latitude coordinate of this plot point
+ *             longitude - floating point longitude coordinate of this plot point
+ *             
+ *****************************************************************************************/
+
+void DronePlotDB::addPlot(int drone_id, int node_id, time_t timestamp, float latitude, float longitude) {
+   // First lock the mutex (blocking)
+   pthread_mutex_lock(&_mutex);
+
+   _dbdata.emplace_back(drone_id, node_id, timestamp, latitude, longitude);
+
+   // Unlock the mutex before we exit
+   pthread_mutex_unlock(&_mutex);
+}
+
+/*****************************************************************************************
+ * loadCSVFile - loads in a CSV file containing the plot entries in the right order. The
+ *               order should be (no spaces around commas):
+ *               drone_id,node_id,timestamp,latitude,longitude
+ *
+ *    Params:  filename - the path/filename of the CSV file to load
+ *
+ *    Returns: -1 if there was an issue reading the file, otherwise num read in
+ *
+ *****************************************************************************************/
+
+int DronePlotDB::loadCSVFile(const char *filename) {
+
+   std::ifstream cfile;
+
+   // Open our file stream with default read settings
+   cfile.open(filename);
+   if (cfile.fail())
+      return -1;
+   
+   // Get line by line, parsing out our data
+   std::string buf, data;
+   int count = 0;
+   std::list<DronePlot>::iterator newplot;
+  
+   while (!cfile.eof()) {
+      std::getline(cfile, buf);
+
+      if (buf.size() == 0)
+         continue;
+      
+      // Add this to the end and get an iterator pointing to it
+      _dbdata.emplace_back(-1, -1, 0, 0.0, 0.0);
+      newplot = _dbdata.end();
+      newplot--;
+
+      if (newplot->readCSV(buf) == -1)
+         return -1;
+
+      // Add it to the database 
+      count++;
+   }
+   cfile.close();
+   return count;
+}
+
+/*****************************************************************************************
+ * writeCSVFile - writes the database in order to a CSV text file. The order is:
+ *               drone_id,node_id,timestamp,latitude,longitude
+ *
+ *    Params:  filename - the path/filename of the CSV file to write to
+ *
+ *    Returns: -1 if there was an issue reading the file, otherwise num read in
+ *
+ *****************************************************************************************/
+
+int DronePlotDB::writeCSVFile(const char *filename) {
+   std::ofstream cfile;
+   int count = 0;
+
+   cfile.open(filename);
+   if (cfile.fail())
+      return -1;
+
+   std::string buf;
+   std::list<DronePlot>::iterator lptr = _dbdata.begin();
+   for ( ; lptr != _dbdata.end(); lptr++) {
+      lptr->writeCSV(buf);
+      cfile << buf;
+      count++;
+   }
+
+   cfile.close();
+   return count; 
+}
+
+
+/*****************************************************************************************
+ * writeBinaryFile - writes the contents of the database to a file in raw binary form with
+ *                   no newlines
+ *
+ *    Params:  filename - the path/filename of the output file
+ *
+ *    Returns: -1 if there was an issue opening the file, otherwise num written out
+ *
+ *****************************************************************************************/
+
+int DronePlotDB::writeBinaryFile(const char *filename) {
+   FileFD outfile(filename);
+   int count = 0;
+
+   if (!outfile.openFile(FileFD::writefd, true))
+      return -1;
+
+   // Prep our vector that will be storing our plotpt data with exactly the right size
+   std::vector<uint8_t> plot;
+   unsigned int ppsize = DronePlot::getDataSize() * _dbdata.size();
+   plot.reserve(ppsize);
+
+   // Loop through all data points and write them to our binary vector
+   std::list<DronePlot>::iterator lptr = _dbdata.begin();
+   for ( ; lptr != _dbdata.end(); lptr++) {
+      lptr->serialize(plot);
+
+      count++;
+   }
+   // Write it to a file
+   std::cout << "Writing count: " << plot.size() << "\n";
+   outfile.writeBytes<uint8_t>(plot);
+
+   return count;
+}
+
+/*****************************************************************************************
+ * loadBinaryFile - reads the contents of a binary dump of the data into the database
+ *
+ *    Params:  filename - the path/filename of the input file
+ *
+ *    Returns: -1 if there was an issue opening the file, otherwise num read in 
+ *
+ *****************************************************************************************/
+
+int DronePlotDB::loadBinaryFile(const char *filename) {
+   std::vector<uint8_t> buf;
+   std::list<DronePlot>::iterator dptr;
+
+   FileFD infile(filename);
+   int count = 0;
+
+   if (!infile.openFile(FileFD::readfd))
+      return -1;
+
+   // Loop through grabbing the bytes of each plotpt
+   unsigned int size = 0;
+   unsigned int ppsize = DronePlot::getDataSize();
+   while ((size = infile.readBytes<uint8_t>(buf, ppsize)) == ppsize) {
+      _dbdata.emplace_back();
+      dptr = _dbdata.end();
+      dptr--;
+
+      // Deserialize
+      dptr->deserialize(buf);
+      buf.clear();
+
+      count++;
+   }
+   
+   // Final read should be size = 0 or this may be a corrupted file
+   if (size != 0) {
+      return -1;
+   }
+
+   infile.closeFD();
+   return count; 
+}
+
+/*****************************************************************************************
+ * popFront - removes the front element from the database 
+ *
+ *    Note: this locks the mutex and may block if it is already locked.
+ *
+ *****************************************************************************************/
+
+void DronePlotDB::popFront() {
+   // First lock the mutex (blocking)
+   pthread_mutex_lock(&_mutex);
+
+   _dbdata.pop_front();
+
+   // Unlock the mutex before we exit
+   pthread_mutex_unlock(&_mutex);
+}
+
+/*****************************************************************************************
+ * erase - removes the DronePlot at the specified index
+ *
+ *    Warning: this has up to linear time speed--better to use iterators when possible
+ *
+ *    Note: this locks the mutex and may block if it is already locked.
+ *
+ *****************************************************************************************/
+
+void DronePlotDB::erase(unsigned int i) {
+   // First lock the mutex (blocking)
+   pthread_mutex_lock(&_mutex);
+
+   if (i > _dbdata.size())
+      throw std::runtime_error("erase function called with index out of scope for std::list.");
+
+   std::list<DronePlot>::iterator diter = _dbdata.begin();
+   for (unsigned int x=0; x<i; x++, diter++);
+
+   _dbdata.erase(diter);
+
+
+   // Unlock the mutex before we exit
+   pthread_mutex_unlock(&_mutex);
+}
+
+/*****************************************************************************************
+ * erase - removes the DronePlot at the location pointed to by the iterator
+ *
+ *    Returns: an iterator pointing to the next element in the list
+ *
+ *    Note: this locks the mutex and may block if it is already locked.
+ *
+ *****************************************************************************************/
+
+std::list<DronePlot>::iterator DronePlotDB::erase(std::list<DronePlot>::iterator dptr) {
+   // First lock the mutex (blocking)
+   pthread_mutex_lock(&_mutex);
+
+   auto retptr = _dbdata.erase(dptr);
+
+   // Unlock the mutex before we exit
+   pthread_mutex_unlock(&_mutex);
+
+   return retptr;
+}
+
+
+// Removes all of a particular node (not for student use)
+void DronePlotDB::removeNodeID(unsigned int node_id) {
+   pthread_mutex_lock(&_mutex);
+
+   auto del_iter = _dbdata.begin();
+   while (del_iter != _dbdata.end()) {
+      if (del_iter->node_id == node_id)
+         del_iter = _dbdata.erase(del_iter);
+      else
+         del_iter++;
+   }
+
+   pthread_mutex_unlock(&_mutex);
+}
+
+/*****************************************************************************************
+ * sortByTime - sort the database from earliest timestamp to latest
+ *
+ *       Used by the simulator--students should not need to use this
+ *****************************************************************************************/
+void DronePlotDB::sortByTime() {
+   pthread_mutex_lock(&_mutex);
+
+   _dbdata.sort(compare_plot);
+
+   pthread_mutex_unlock(&_mutex);
+}
+
+/*****************************************************************************************
+ * clear - removes all the drone data from this class
+ *****************************************************************************************/
+
+void DronePlotDB::clear() {
+   _dbdata.clear();
+}
+
+